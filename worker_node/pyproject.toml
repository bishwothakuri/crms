--- conflicted
+++ resolved
@@ -16,10 +16,8 @@
 flask = "^3.0.3"
 jsonpickle = "^3.3.0"
 pyyaml = "^6.0.2"
-<<<<<<< HEAD
+python-on-whales = "^0.73.0"
 paho-mqtt = "==1.6.1"
-=======
->>>>>>> d24836f7
 python-on-whales = "^0.73.0"
 
 
